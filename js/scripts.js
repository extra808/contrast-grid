--- conflicted
+++ resolved
@@ -136,17 +136,10 @@
 
 
       return `
-<<<<<<< HEAD
-        <td class="${ tdClass }" style="
-          --color-1: ${ tinycolor(data.color).toHexString() };
-          --color-2: ${ tinycolor(compareColor).toHexString() };
-          --hover-text-color: ${ tinycolor.mostReadable(data.color, ["#fff", "#000"]).toHexString() };
-=======
-        <td tabindex="0" role="button" style="
+        <td tabindex="0" role="button" class="${ tdClass }" style="
             --color-1: ${ tinycolor(data.color).toHexString() };
             --color-2: ${ tinycolor(compareColor).toHexString() };
             --hover-text-color: ${ tinycolor.mostReadable(data.color, ["#fff", "#000"]).toHexString() };
->>>>>>> 846a3722
         ">
           ${ readability.toFixed(2) }
         </td>
